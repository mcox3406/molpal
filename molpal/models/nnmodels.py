--- conflicted
+++ resolved
@@ -18,11 +18,7 @@
 import tensorflow_addons as tfa
 from tensorflow import keras
 
-<<<<<<< HEAD
-from molpal.featurizer import feature_matrix
-=======
 from molpal.featurizer import Featurizer, feature_matrix
->>>>>>> 7b3dd148
 from molpal.models.base import Model
 
 T = TypeVar('T')
