--- conflicted
+++ resolved
@@ -8,11 +8,7 @@
 from molpal.models.base import Model
 
 
-<<<<<<< HEAD
-def model(model: str, **kwargs) -> Type[Model]:
-=======
 def model(model: str, **kwargs) -> Model:
->>>>>>> 05a5aa29
     """Model factory function"""
     if model == "rf":
         from molpal.models.sklmodels import RFModel
@@ -38,11 +34,7 @@
     raise NotImplementedError(f'Unrecognized model: "{model}"')
 
 
-<<<<<<< HEAD
-def nn(conf_method: Optional[str] = None, **kwargs) -> Type[Model]:
-=======
 def nn(conf_method: Optional[str] = None, **kwargs) -> Model:
->>>>>>> 05a5aa29
     """NN-type Model factory function"""
     from molpal.models.nnmodels import NNModel, NNDropoutModel, NNEnsembleModel, NNTwoOutputModel
 
