[metadata]
name = molpal
version = 1.2.0
author = david graff
author_email = deg711@g.harvard.edu
description = active learning to accelerate virtual drug discovery
long_description = file: README.md
long_description_content_type = text/markdown
license = MIT
classifiers = 
	Programming Language :: Python :: 3
url = https://github.com/coleygroup/molpal
platforms = Linux, Mac OS-X, Unix

[options]
include_package_data = True
packages = find:
python_requires = >=3.8
install_requires = 
	configargparse
	h5py
	numpy
<<<<<<< HEAD
	ray >= 1.11
=======
	ray[default] >= 1.11
	rdkit
>>>>>>> a73f15c8
	scikit_learn
	tabulate
	tensorflow
	tensorflow_addons
	tqdm

[options.entry_points]
console_scripts = 
	molpal = molpal.cli.main:main

[options.extras_require]
dev =
	black
	bumpversion
	flake8
	pre-commit
	pytest
plot = 
	matplotlib
	seaborn
test = pytest<|MERGE_RESOLUTION|>--- conflicted
+++ resolved
@@ -20,12 +20,8 @@
 	configargparse
 	h5py
 	numpy
-<<<<<<< HEAD
 	ray >= 1.11
-=======
-	ray[default] >= 1.11
 	rdkit
->>>>>>> a73f15c8
 	scikit_learn
 	tabulate
 	tensorflow
